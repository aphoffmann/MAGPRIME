--- conflicted
+++ resolved
@@ -18,12 +18,7 @@
 aii = None
 weights = None
 gain_method = 'sheinker' # 'sheinker' or 'ramen'
-<<<<<<< HEAD
-cond = None
-
-=======
 order = np.inf
->>>>>>> 008a02e6
 
 def clean(B, triaxial = True):
     """
@@ -87,16 +82,15 @@
     W = np.diag(weights)
 
     factors = np.geomspace(1, 100, 100)
-    global cond
     cond = np.linalg.cond(K.T @ W @ K)
     for factor in factors:
         K_temp = K.copy()
         for i in range(1, order):
             for j in range(i, n_sensors):
-                K_temp[j, i] *= factor**j
+                K_temp[j, i] *= factor
 
         if np.linalg.cond(K_temp.T @ W @ K_temp) < cond:
-            #print("Condition number of K.T @ W @ K: ", np.linalg.cond(K_temp.T @ W @ K_temp), ", Factor: ", factor)
+            print("Condition number of K.T @ W @ K: ", np.linalg.cond(K_temp.T @ W @ K_temp), ", Factor: ", factor)
             K = K_temp
             cond = np.linalg.cond(K.T @ W @ K)
 
