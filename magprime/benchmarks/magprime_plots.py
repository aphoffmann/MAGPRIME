"""
Author: Alex Hoffmann, 
Date: 10/19/2023
Description: File to plot the results of the magprime experiment
"""
import pandas as pd
import matplotlib.pyplot as plt
import numpy as np
import seaborn as sns
from mpl_toolkits.mplot3d.art3d import Poly3DCollection
from matplotlib.lines import Line2D
import numpy as np
import magpylib as magpy
import scipy.spatial.transform as st


def polarPlot():
    df = pd.read_csv("magprime_results_A.csv")
    ica_rmse = np.mean(np.array([np.fromstring(arg[1:-1], sep=' ') for arg in df['rmse_ica'].to_numpy()]), axis=0)
    mssa_rmse = np.mean(np.array([np.fromstring(arg[1:-1], sep=' ') for arg in df['rmse_mssa'].to_numpy()]), axis=0)
    ness_rmse = np.mean(np.array([np.fromstring(arg[1:-1], sep=' ') for arg in df['rmse_ness'].to_numpy()]), axis=0)
    picog_rmse = np.mean(np.array([np.fromstring(arg[1:-1], sep=' ') for arg in df['rmse_picog'].to_numpy()]), axis=0)
    sheinker_rmse = np.mean(np.array([np.fromstring(arg[1:-1], sep=' ') for arg in df['rmse_sheinker'].to_numpy()]), axis=0)
    ream_rmse = np.mean(np.array([np.fromstring(arg[1:-1], sep=' ') for arg in df['rmse_ream'].to_numpy()]), axis=0)
    ubss_rmse = np.mean(np.array([np.fromstring(arg[1:-1], sep=' ') for arg in df['rmse_ubss'].to_numpy()]), axis=0)
    waicup_rmse = np.mean(np.array([np.fromstring(arg[1:-1], sep=' ') for arg in df['rmse_waicup'].to_numpy()]), axis=0)
    b1_rmse = np.mean(np.array([np.fromstring(arg[1:-1], sep=' ') for arg in df['rmse_b1'].to_numpy()]), axis=0)
    b2_rmse = np.mean(np.array([np.fromstring(arg[1:-1], sep=' ') for arg in df['rmse_b2'].to_numpy()]), axis=0)

    ica_corr = np.mean(np.array([np.fromstring(arg[1:-1], sep=' ') for arg in df['corr_ica'].to_numpy()]), axis=0)
    mssa_corr = np.mean(np.array([np.fromstring(arg[1:-1], sep=' ') for arg in df['corr_mssa'].to_numpy()]), axis=0)
    ness_corr = np.mean(np.array([np.fromstring(arg[1:-1], sep=' ') for arg in df['corr_ness'].to_numpy()]), axis=0)
    picog_corr = np.mean(np.array([np.fromstring(arg[1:-1], sep=' ') for arg in df['corr_picog'].to_numpy()]), axis=0)
    sheinker_corr = np.mean(np.array([np.fromstring(arg[1:-1], sep=' ') for arg in df['corr_sheinker'].to_numpy()]), axis=0)
    ream_corr = np.mean(np.array([np.fromstring(arg[1:-1], sep=' ') for arg in df['corr_ream'].to_numpy()]), axis=0)
    ubss_corr = np.mean(np.array([np.fromstring(arg[1:-1], sep=' ') for arg in df['corr_ubss'].to_numpy()]), axis=0)
    waicup_corr = np.mean(np.array([np.fromstring(arg[1:-1], sep=' ') for arg in df['corr_waicup'].to_numpy()]), axis=0)
    b1_corr = np.mean(np.array([np.fromstring(arg[1:-1], sep=' ') for arg in df['corr_b1'].to_numpy()]), axis=0)
    b2_corr = np.mean(np.array([np.fromstring(arg[1:-1], sep=' ') for arg in df['corr_b2'].to_numpy()]), axis=0)

    markers = ["o", "v", "^", "<", ">", "s", "p", "P", "*", "h"]
    labels = ["ICA", "MSSE", "NESS", "PiCoG", "SHEINKER", "REAM", "UBSS", "WAICUP", "BUS", "BOOM"]
    corr_arrays = [ica_corr, mssa_corr, ness_corr, picog_corr, sheinker_corr, ream_corr, ubss_corr, waicup_corr, b1_corr, b2_corr]
    rmse_arrays = [ica_rmse, mssa_rmse, ness_rmse, picog_rmse, sheinker_rmse, ream_rmse, ubss_rmse, waicup_rmse, b1_rmse, b2_rmse]

    plt.figure(figsize=(10, 6))
    ax = plt.subplot(111, polar=True)

    # New mapping function
    def map_corr_to_radian(corr):
        return (1 - corr) * np.pi / 2

        # Looping over each correlation, rmse pair

    for i, (corr, rmse, label) in enumerate(zip(corr_arrays, rmse_arrays, labels)):
        # Applying the new function to the correlation data
        theta = map_corr_to_radian(corr)

        # Converting RMSE to log scale
        radius = np.log(rmse)/np.log(10)

        # Creating scatter plot for each axis with same color and label
        ax.scatter(theta, radius, label=label, marker=markers[i], s=50, alpha=0.8)

    # Setting theta axis limits for half polar plot
    ax.set_xticks([0, np.pi/2, np.pi])
    ax.set_xticklabels(['1', '0', '-1'])
    ax.set_thetamin(90)
    ax.set_thetamax(0)

    plt.title("Half Polar plot of mean correlations and RMSEs")
    plt.legend(loc='upper right', bbox_to_anchor=(1.3, 1.1))
    plt.show()


def plotCubeSats():
    "Create Sources"
    d1 = magpy.current.Loop(current=10, diameter=2.0, orientation=st.Rotation.random(),  position=(-3.2, -2.0, 3.1))
    d2 = magpy.current.Loop(current=10, diameter=2.0, orientation=st.Rotation.random(), position=(-2, -3.7, 14.7))    
    d3 = magpy.current.Loop(current=10, diameter=2.0, orientation=st.Rotation.random(), position=(2.0, 3.6, 20.8))
    d4 = magpy.current.Loop(current=10, diameter=2.0, orientation=st.Rotation.random(), position=(1.4, 1.0, 23.7)) 
    src = [d1,d2,d3,d4]

    # Define CubeSat dimensions (assuming 10cm per U)
    unit = 10  # cm
    width, height, depth = unit, unit, 3 * unit  # 3U CubeSat dimensions

    # Function to plot a wireframe CubeSat centered at (0,0,0)
    def plot_centered_wireframe_cubesat(ax):
        # Define the half dimensions
        half_width, half_height, half_depth = width / 2, height / 2, depth / 2

        # Generate the cube data, 8 corners of a cube centered at (0,0,0)
        cube_definition = [
            (-half_width, -half_height, -0),
            (half_width, -half_height, -0),
            (half_width, half_height, -0),
            (-half_width, half_height, -0),
            (-half_width, -half_height, 2*half_depth),
            (half_width, -half_height, 2*half_depth),
            (half_width, half_height, 2*half_depth),
            (-half_width, half_height, 2*half_depth),
        ]
        cube_definition_array = [
            np.array(list(item))
            for item in cube_definition
        ]

        # Create a list of sides' polygons of our cube
        edges = [
            [cube_definition_array[0], cube_definition_array[1], cube_definition_array[2], cube_definition_array[3]],
            [cube_definition_array[4], cube_definition_array[5], cube_definition_array[6], cube_definition_array[7]], 
            [cube_definition_array[0], cube_definition_array[1], cube_definition_array[5], cube_definition_array[4]], 
            [cube_definition_array[2], cube_definition_array[3], cube_definition_array[7], cube_definition_array[6]], 
            [cube_definition_array[0], cube_definition_array[3], cube_definition_array[7], cube_definition_array[4]], 
            [cube_definition_array[1], cube_definition_array[2], cube_definition_array[6], cube_definition_array[5]],
        ]
        
        # Plot sides
        for edge in edges:
            ax.add_collection3d(Poly3DCollection([edge], facecolors='grey', linewidths=1, edgecolors='blue', alpha=0.1))

    # Set up dual panels
    fig = plt.figure(figsize=(10, 7))

    # Left Panel: CubeSat with gradiometry
    ax1 = fig.add_subplot(121, projection='3d')
    plot_centered_wireframe_cubesat(ax1)
    ax1.set_title('Gradiometry')

    # Right Panel: CubeSat with three bus-mounted magnetometers
    ax2 = fig.add_subplot(122, projection='3d')
    plot_centered_wireframe_cubesat(ax2)
    ax2.set_title('Bus-Mounted')

    # Add Magnetometers and noise
    s1 = magpy.Sensor(position=(5,5,30), style_size=1.7)
    s2 = magpy.Sensor(position=(-5,5,20), style_size=1.7)
    s3 = magpy.Sensor(position=(-5,-5,0), style_size=1.7)
    s = [s1,s2,s3]
    magpy.show(src, s, canvas=ax2)

    s1 = magpy.Sensor(position=(0,0,30), style_size=.5)
    s2 = magpy.Sensor(position=(0,0,60), style_size=.5)
    s = [s1,s2]
    magpy.show(src, s, canvas=ax1)


    # Set common parameters for both subplots and adjust view angles
    for ax in [ax1, ax2]:
        ax.set_xlim([-10, 10])
        ax.set_ylim([-10, 10])
        ax.set_zlim([-10, 100])
        ax.set_xlabel('X [cm]')
        ax.set_ylabel('Y [cm]')
        ax.set_zlabel('Z [cm]')
        ax.set_box_aspect((1, 1, 3))
        ax.set_zticks(range(-10, 110, 20))
        ax.set_xticks(range(-10, 10, 5))
        ax.set_yticks(range(-10, 10, 5))
        ax.view_init(elev=30, azim=120)

    # Since multiple noise sources and magnetometers are plotted, 
    # we need to avoid repeating the labels in the legend. We do this by creating custom legend entries.
    custom_lines = [Line2D([0], [0], marker='o', color='w', markerfacecolor='red', markersize=10, label='Magnetometer'),
                    Line2D([0], [0], marker='^', color='w', markerfacecolor='green', markersize=10, label='Noise Source')]

    def add_boom(ax):
        # Define the start and end points of the boom in cm
        boom_start = (0, 0, 30)
        boom_end = (0, 0, 60)
        
        # Plot the boom as a line
        ax.plot([boom_start[0], boom_end[0]],
                [boom_start[1], boom_end[1]],
                [boom_start[2], boom_end[2]], 'k-', linewidth=2)
    add_boom(ax1) 




    plt.tight_layout()
    plt.show()

<<<<<<< HEAD
def pdfSubplots():
=======
def pdfSubplotsA():
    # Load the data
>>>>>>> cd093c8a
    df = pd.read_csv("magprime_results_A.csv")
 
    # Parse data arrays
    ica_snr = np.array([np.fromstring(arg[1:-1], sep=' ') for arg in df['snr_ica'].to_numpy()])
    mssa_snr = np.array([np.fromstring(arg[1:-1], sep=' ') for arg in df['snr_mssa'].to_numpy()])
    ness_snr = np.array([np.fromstring(arg[1:-1], sep=' ') for arg in df['snr_ness'].to_numpy()])
    picog_snr = np.array([np.fromstring(arg[1:-1], sep=' ') for arg in df['snr_picog'].to_numpy()])
    sheinker_snr = np.array([np.fromstring(arg[1:-1], sep=' ') for arg in df['snr_sheinker'].to_numpy()])
    ream_snr = np.array([np.fromstring(arg[1:-1], sep=' ') for arg in df['snr_ream'].to_numpy()])
    ubss_snr = np.array([np.fromstring(arg[1:-1], sep=' ') for arg in df['snr_ubss'].to_numpy()])
    waicup_snr = np.array([np.fromstring(arg[1:-1], sep=' ') for arg in df['snr_waicup'].to_numpy()])
    b1_snr = np.array([np.fromstring(arg[1:-1], sep=' ') for arg in df['snr_b1'].to_numpy()])
    b2_snr = np.array([np.fromstring(arg[1:-1], sep=' ') for arg in df['snr_b2'].to_numpy()])
<<<<<<< HEAD
    
    fig, axes = plt.subplots(5, 2, figsize=(15, 10), sharex=True, sharey=True)
    fig.suptitle("Distributions of SNR in Gradiometry Configuration", fontsize=16, y=1.02)

    # List of algorithm labels
    algorithms = ["ICA", "MSSA", "NESS", "PiCoG", "Sheinker", "REAM",  "WAICUP","UBSS", "BUS", "BOOM"]

    # List of data arrays
    data_arrays = [ica_snr, mssa_snr, ness_snr, picog_snr, sheinker_snr, ream_snr,  waicup_snr,ubss_snr, b1_snr, b2_snr]
=======

    # Create the plot
    fig, axes = plt.subplots(5, 2, figsize=(15, 10), sharex=True, sharey=True, dpi = 200)
    fig.suptitle("Distribution of SNR in Gradiometry Configuration", fontsize=22, y=.98)

    # List of algorithm labels
    algorithms = ["ICA", "MSSA", "NESS", "PiCoG", "Sheinker", "REAM", "WAICUP", "UBSS", "BUS", "BOOM"]

    # List of data arrays
    data_arrays = [ica_snr, mssa_snr, ness_snr, picog_snr, sheinker_snr, ream_snr, waicup_snr, ubss_snr, b1_snr, b2_snr]
>>>>>>> cd093c8a

    # Colors for each subplot
    linestyles = ['dashed', 'solid', 'dotted']
    colors = sns.color_palette("husl", len(algorithms))
    axs = ["X", "Y", "Z"]

    # Plot each algorithm's SNR distribution in a separate subplot
    for i, (data, algorithm) in enumerate(zip(data_arrays, algorithms)):
        row, col = divmod(i, 2)
        for axis in range(3):
<<<<<<< HEAD
            sns.distplot(data[:, axis], hist=False, rug=False, color=colors[i], label=f"{axs[axis]}-Axis", ax=axes[row, col], kde_kws={'linestyle': linestyles[axis]})
        axes[row, col].set_xlabel("SNR (dB)", fontsize=12)
        axes[row, col].set_ylabel("Probability density", fontsize=12)
        axes[row, col].text(0.5, 0.8, f"{algorithm}", fontsize=14, fontweight='bold', transform=axes[row, col].transAxes, ha="center")
        axes[row, col].legend()


    axes[2, 0].xaxis.label.set_visible(False)
    axes[1, 0].xaxis.label.set_visible(False) 
    axes[0, 0].xaxis.label.set_visible(False)
    axes[1, 1].xaxis.label.set_visible(False)   

    # Adjust layout
    plt.tight_layout()
=======
            sns.kdeplot(data[:, axis], color=colors[i], linestyle=linestyles[axis], ax=axes[row, col], label=f"{axs[axis]}-Axis",)
        axes[row, col].set_xlabel("SNR (dB)", fontsize=16)
        axes[row, col].set_ylabel("Density", fontsize=16)
        axes[row, col].text(0.5, 0.95, f"{algorithms[i]}", transform=axes[row, col].transAxes, fontsize=14, fontweight='bold', ha='center', va='top', bbox=dict(facecolor='white', alpha=0.5, edgecolor='none'))
        axes[row, col].grid()
        axes[row, col].tick_params(axis='both', which='major', labelsize=12)
        axes[row, col].set_xlim(-61,61)
        #axes[row, col].legend( fontsize=14, loc =1)

    lines = [plt.Line2D([0], [0], color='black', linestyle=linestyle) for linestyle in linestyles]
    labels = [f"{axis}-Axis" for axis in axs]
    fig.legend(lines, labels, loc='lower center', fontsize=16, ncol=3, bbox_to_anchor=(0.5, -0.02))

>>>>>>> cd093c8a
    plt.subplots_adjust(top=0.9)

    # Show the plot
    plt.show()

def pdfSubplotsB():
    # Load the data
    df = pd.read_csv("magprime_results_B.csv")

    # Parse data arrays
    ica_snr = np.array([np.fromstring(arg[1:-1], sep=' ') for arg in df['snr_ica'].to_numpy()])
    mssa_snr = np.array([np.fromstring(arg[1:-1], sep=' ') for arg in df['snr_mssa'].to_numpy()])
    ness_snr = np.array([np.fromstring(arg[1:-1], sep=' ') for arg in df['snr_ness'].to_numpy()])
    picog_snr = np.array([np.fromstring(arg[1:-1], sep=' ') for arg in df['snr_picog'].to_numpy()])
    sheinker_snr = np.array([np.fromstring(arg[1:-1], sep=' ') for arg in df['snr_sheinker'].to_numpy()])
    ream_snr = np.array([np.fromstring(arg[1:-1], sep=' ') for arg in df['snr_ream'].to_numpy()])
    ubss_snr = np.array([np.fromstring(arg[1:-1], sep=' ') for arg in df['snr_ubss'].to_numpy()])
    waicup_snr = np.array([np.fromstring(arg[1:-1], sep=' ') for arg in df['snr_waicup'].to_numpy()])
    b1_snr = np.array([np.fromstring(arg[1:-1], sep=' ') for arg in df['snr_b1'].to_numpy()])
    b2_snr = np.array([np.fromstring(arg[1:-1], sep=' ') for arg in df['snr_b2'].to_numpy()])
    b3_snr = np.array([np.fromstring(arg[1:-1], sep=' ') for arg in df['snr_b3'].to_numpy()])

    # Create the plot
    fig, axes = plt.subplots(6, 2, figsize=(15, 10), sharex=True, sharey=True, dpi = 200)
    fig.suptitle("Distribution of SNR in Boomless Configuration", fontsize=22, y=.98)

    # List of algorithm labels
    algorithms = ["ICA", "MSSA", "NESS", "PiCoG", "Sheinker", "REAM", "WAICUP", "UBSS", "M1", "M2", "M3"]

    # List of data arrays
    data_arrays = [ica_snr, mssa_snr, ness_snr, picog_snr, sheinker_snr, ream_snr, waicup_snr, ubss_snr, b1_snr, b2_snr, b3_snr]

    # Colors for each subplot
    linestyles = ['dashed', 'solid', 'dotted']
    colors = sns.color_palette("husl", len(algorithms))
    axs = ["X", "Y", "Z"]

    # Plot each algorithm's SNR distribution in a separate subplot
    for i, (data, algorithm) in enumerate(zip(data_arrays, algorithms)):
        row, col = divmod(i, 2)
        for axis in range(3):
            sns.kdeplot(data[:, axis], color=colors[i], linestyle=linestyles[axis], ax=axes[row, col], label=f"{axs[axis]}-Axis",)
        axes[row, col].set_xlabel("SNR (dB)", fontsize=16)
        axes[row, col].set_ylabel("Density", fontsize=16)
        axes[row, col].text(0.5, 0.95, f"{algorithms[i]}", transform=axes[row, col].transAxes, fontsize=14, fontweight='bold', ha='center', va='top', bbox=dict(facecolor='white', alpha=0.5, edgecolor='none'))
        axes[row, col].grid()
        axes[row, col].tick_params(axis='both', which='major', labelsize=12)
        axes[row, col].set_xlim(-61,61)
        #axes[row, col].legend( fontsize=14, loc =1)

    axes[-1,-1].set_visible(False); axes[4,1].tick_params(axis='x', which='both', labelbottom=True)
    axes[4, 1].set_xlabel("SNR (dB)", fontsize=14)
    lines = [plt.Line2D([0], [0], color='black', linestyle=linestyle) for linestyle in linestyles]
    labels = [f"{axis}-Axis" for axis in axs]
    fig.legend(lines, labels, loc='lower center', fontsize=16, ncol=3, bbox_to_anchor=(0.5, -0.02))

    plt.subplots_adjust(top=0.9)

    # Show the plot
    plt.show()



def pdfs(axis = 0):
    df = pd.read_csv("magprime_results_A.csv")

    ica_snr = np.array([np.fromstring(arg[1:-1], sep=' ') for arg in df['snr_ica'].to_numpy()])[:,axis]
    mssa_snr = np.array([np.fromstring(arg[1:-1], sep=' ') for arg in df['snr_mssa'].to_numpy()])[:,axis]
    ness_snr = np.array([np.fromstring(arg[1:-1], sep=' ') for arg in df['snr_ness'].to_numpy()])[:,axis]
    picog_snr = np.array([np.fromstring(arg[1:-1], sep=' ') for arg in df['snr_picog'].to_numpy()])[:,axis]
    sheinker_snr = np.array([np.fromstring(arg[1:-1], sep=' ') for arg in df['snr_sheinker'].to_numpy()])[:,axis]
    ream_snr = np.array([np.fromstring(arg[1:-1], sep=' ') for arg in df['snr_ream'].to_numpy()])[:,axis]
    ubss_snr = np.array([np.fromstring(arg[1:-1], sep=' ') for arg in df['snr_ubss'].to_numpy()])[:,axis]
    waicup_snr = np.array([np.fromstring(arg[1:-1], sep=' ') for arg in df['snr_waicup'].to_numpy()])[:,axis]
    b1_snr = np.array([np.fromstring(arg[1:-1], sep=' ') for arg in df['snr_b1'].to_numpy()])[:,axis]
    b2_snr = np.array([np.fromstring(arg[1:-1], sep=' ') for arg in df['snr_b2'].to_numpy()])[:,axis]

    # Plot the distributions using distplot
    sns.distplot(ica_snr, hist=False, rug=False, label="ICA")
    sns.distplot(mssa_snr, hist=False, rug=False, label="MSSA")
    sns.distplot(ness_snr, hist=False, rug=False, label="NESS")
    sns.distplot(picog_snr, hist=False, rug=False, label="PiCoG")
    sns.distplot(sheinker_snr, hist=False, rug=False, label="Sheinker")
    sns.distplot(ream_snr, hist=False, rug=False, label="REAM")
    sns.distplot(ubss_snr, hist=False, rug=False, label="UBSS")
    sns.distplot(waicup_snr, hist=False, rug=False, label="WAICUP")
    sns.distplot(b1_snr, hist=False, rug=False, label="B1")
    sns.distplot(b2_snr, hist=False, rug=False, label="B2")

        # Add labels and title
    plt.xlabel("SNR (dB)", fontsize = 14, fontdict={'weight': 'bold'})
    plt.ylabel("Probability density", fontsize = 14, fontdict={'weight': 'bold'})
    plt.title(" ", fontsize=16)
    plt.gca().tick_params(labelsize='large')
    plt.legend()

    # Show the plot
    plt.show()

    
def rmseBoxPlot(axis = 0):
    df = pd.read_csv("magprime_results_A.csv")

    ica_rmse = np.array([np.fromstring(arg[1:-1], sep=' ') for arg in df['rmse_ica'].to_numpy()])[:,axis]
    mssa_rmse = np.array([np.fromstring(arg[1:-1], sep=' ') for arg in df['rmse_mssa'].to_numpy()])[:,axis]
    ness_rmse = np.array([np.fromstring(arg[1:-1], sep=' ') for arg in df['rmse_ness'].to_numpy()])[:,axis]
    picog_rmse = np.array([np.fromstring(arg[1:-1], sep=' ') for arg in df['rmse_picog'].to_numpy()])[:,axis]
    sheinker_rmse = np.array([np.fromstring(arg[1:-1], sep=' ') for arg in df['rmse_sheinker'].to_numpy()])[:,axis]
    ream_rmse = np.array([np.fromstring(arg[1:-1], sep=' ') for arg in df['rmse_ream'].to_numpy()])[:,axis]
    ubss_rmse = np.array([np.fromstring(arg[1:-1], sep=' ') for arg in df['rmse_ubss'].to_numpy()])[:,axis]
    waicup_rmse = np.array([np.fromstring(arg[1:-1], sep=' ') for arg in df['rmse_waicup'].to_numpy()])[:,axis]
    b1_rmse = np.array([np.fromstring(arg[1:-1], sep=' ') for arg in df['rmse_b1'].to_numpy()])[:,axis]
    b2_rmse = np.array([np.fromstring(arg[1:-1], sep=' ') for arg in df['rmse_b2'].to_numpy()])[:,axis]

    df = pd.DataFrame({"rmse_ica": ica_rmse, "rmse_mssa": mssa_rmse, "rmse_ness": ness_rmse, "rmse_picog": picog_rmse, "rmse_sheinker": sheinker_rmse, "rmse_ream": ream_rmse, "rmse_ubss": ubss_rmse, "rmse_waicup": waicup_rmse, "rmse_b1": b1_rmse, "rmse_b2": b2_rmse})

    fig, ax = plt.subplots(figsize=(10,5)) # use a smaller width value
    ax.boxplot(df[["rmse_ica", "rmse_mssa", "rmse_ness", "rmse_picog", "rmse_sheinker", "rmse_ream", "rmse_ubss", "rmse_waicup", "rmse_b1", "rmse_b2"]], flierprops=dict(marker='x', markersize=4)) # use flierprops to change the outliers to x's
    ax.set_ylabel("RMSE", fontsize=14, fontweight='bold') # set the y-axis label
    ax.set_xticklabels(["ICA", "MSSA", "NESS", "PiCoG", "Sheinker", "REAM", "UBSS", "WAICUP", "B1", "B2"], fontsize=16, fontweight='bold') # set the x-axis labels
    ax.set_title(" ", fontsize=16, fontweight='bold') # set the title
    ax.tick_params(labelsize='large')
    ax.set_yscale('log')
    plt.show() # show the plot

"Create a box plot of the results of each algorithm"
def corrBoxPlot(axis = 0):
    df = pd.read_csv("magprime_results_A.csv")

    ica_corr = np.array([np.fromstring(arg[1:-1], sep=' ') for arg in df['corr_ica'].to_numpy()])[:,axis]
    mssa_corr = np.array([np.fromstring(arg[1:-1], sep=' ') for arg in df['corr_mssa'].to_numpy()])[:,axis]
    ness_corr = np.array([np.fromstring(arg[1:-1], sep=' ') for arg in df['corr_ness'].to_numpy()])[:,axis]
    picog_corr = np.array([np.fromstring(arg[1:-1], sep=' ') for arg in df['corr_picog'].to_numpy()])[:,axis]
    sheinker_corr = np.array([np.fromstring(arg[1:-1], sep=' ') for arg in df['corr_sheinker'].to_numpy()])[:,axis]
    ream_corr = np.array([np.fromstring(arg[1:-1], sep=' ') for arg in df['corr_ream'].to_numpy()])[:,axis]
    ubss_corr = np.array([np.fromstring(arg[1:-1], sep=' ') for arg in df['corr_ubss'].to_numpy()])[:,axis]
    waicup_corr = np.array([np.fromstring(arg[1:-1], sep=' ') for arg in df['corr_waicup'].to_numpy()])[:,axis]
    b1_corr = np.array([np.fromstring(arg[1:-1], sep=' ') for arg in df['corr_b1'].to_numpy()])[:,axis]
    b2_corr = np.array([np.fromstring(arg[1:-1], sep=' ') for arg in df['corr_b2'].to_numpy()])[:,axis]


    df = pd.DataFrame({"corr_ica": ica_corr, "corr_mssa": mssa_corr, "corr_ness": ness_corr, "corr_picog": picog_corr, "corr_sheinker": sheinker_corr, "corr_ream": ream_corr, "corr_ubss": ubss_corr, "corr_waicup": waicup_corr, "corr_b1": b1_corr, "corr_b2": b2_corr})

    fig, ax = plt.subplots(figsize=(10,5)) # use a smaller width value
    ax.boxplot(df[["corr_ica", "corr_mssa", "corr_ness", "corr_picog", "corr_sheinker", "corr_ream", "corr_ubss", "corr_waicup", "corr_b1", "corr_b2"]], flierprops=dict(marker='x', markersize=4)) # use flierprops to change the outliers to x's
    ax.set_ylabel("Correlation", fontsize=14, fontweight='bold') # set the y-axis label
    ax.set_xticklabels(["ICA", "MSSA", "NESS", "PiCoG", "Sheinker", "REAM", "UBSS", "WAICUP", "B1", "B2"], fontsize=16, fontweight='bold') # set the x-axis labels
    ax.set_title(" ", fontsize=16, fontweight='bold') # set the title
    ax.tick_params(labelsize='large')
    plt.show() # show the plot

def createTable():
    # Load the data
    df = pd.read_csv('magprime_results_C.csv')

    # Function to convert string representations of arrays into numpy arrays
    def str_to_nparray(data_series):
        return np.array([np.fromstring(item[1:-1], sep=' ') for item in data_series])

    # Creating a dictionary to hold the median results for each metric and axis
    median_results = {}

    # List of algorithms based on the provided keys, now including 'b3'
    algorithms = [
        'ica', 'mssa', 'ness', 'picog',
        'sheinker', 'ream', 'ubss', 'waicup', 'b1', 'b2', 'b3'
    ]

    # List of metrics
    metrics = ['rmse', 'corr', 'snr']

    # Iterate over each metric and algorithm to compute the median for each axis
    for metric in metrics:
        for axis in ['x', 'y', 'z']:
            for algorithm in algorithms:
                key = f"{metric}_{algorithm}"
                # Convert the string values to numpy arrays
                data_np = str_to_nparray(df[key])
                # Compute the median for the current axis (0, 1, 2 for x, y, z respectively)
                axis_index = ['x', 'y', 'z'].index(axis)
                median_results[f"{metric}_{axis}_{algorithm}"] = np.median(data_np[:, axis_index], axis=0)

    # Initialize an empty DataFrame with the multi-index for the final table
    multi_index = pd.MultiIndex.from_tuples(
        [(metric, f"{axis}_axis") for metric in metrics for axis in ['x', 'y', 'z']],
        names=['Metric', 'Axis']
    )
    median_table = pd.DataFrame(index=multi_index, columns=algorithms)

    # Populate the DataFrame with median values
    for metric in metrics:
        for axis in ['x', 'y', 'z']:
            for algorithm in algorithms:
                median_table.loc[(metric, f"{axis}_axis"), algorithm] = median_results[f"{metric}_{axis}_{algorithm}"]

    print(median_table)


def run():
    return

if __name__ == "__main__":
    run()<|MERGE_RESOLUTION|>--- conflicted
+++ resolved
@@ -182,14 +182,10 @@
     plt.tight_layout()
     plt.show()
 
-<<<<<<< HEAD
-def pdfSubplots():
-=======
 def pdfSubplotsA():
     # Load the data
->>>>>>> cd093c8a
     df = pd.read_csv("magprime_results_A.csv")
- 
+
     # Parse data arrays
     ica_snr = np.array([np.fromstring(arg[1:-1], sep=' ') for arg in df['snr_ica'].to_numpy()])
     mssa_snr = np.array([np.fromstring(arg[1:-1], sep=' ') for arg in df['snr_mssa'].to_numpy()])
@@ -201,17 +197,6 @@
     waicup_snr = np.array([np.fromstring(arg[1:-1], sep=' ') for arg in df['snr_waicup'].to_numpy()])
     b1_snr = np.array([np.fromstring(arg[1:-1], sep=' ') for arg in df['snr_b1'].to_numpy()])
     b2_snr = np.array([np.fromstring(arg[1:-1], sep=' ') for arg in df['snr_b2'].to_numpy()])
-<<<<<<< HEAD
-    
-    fig, axes = plt.subplots(5, 2, figsize=(15, 10), sharex=True, sharey=True)
-    fig.suptitle("Distributions of SNR in Gradiometry Configuration", fontsize=16, y=1.02)
-
-    # List of algorithm labels
-    algorithms = ["ICA", "MSSA", "NESS", "PiCoG", "Sheinker", "REAM",  "WAICUP","UBSS", "BUS", "BOOM"]
-
-    # List of data arrays
-    data_arrays = [ica_snr, mssa_snr, ness_snr, picog_snr, sheinker_snr, ream_snr,  waicup_snr,ubss_snr, b1_snr, b2_snr]
-=======
 
     # Create the plot
     fig, axes = plt.subplots(5, 2, figsize=(15, 10), sharex=True, sharey=True, dpi = 200)
@@ -222,7 +207,6 @@
 
     # List of data arrays
     data_arrays = [ica_snr, mssa_snr, ness_snr, picog_snr, sheinker_snr, ream_snr, waicup_snr, ubss_snr, b1_snr, b2_snr]
->>>>>>> cd093c8a
 
     # Colors for each subplot
     linestyles = ['dashed', 'solid', 'dotted']
@@ -233,22 +217,6 @@
     for i, (data, algorithm) in enumerate(zip(data_arrays, algorithms)):
         row, col = divmod(i, 2)
         for axis in range(3):
-<<<<<<< HEAD
-            sns.distplot(data[:, axis], hist=False, rug=False, color=colors[i], label=f"{axs[axis]}-Axis", ax=axes[row, col], kde_kws={'linestyle': linestyles[axis]})
-        axes[row, col].set_xlabel("SNR (dB)", fontsize=12)
-        axes[row, col].set_ylabel("Probability density", fontsize=12)
-        axes[row, col].text(0.5, 0.8, f"{algorithm}", fontsize=14, fontweight='bold', transform=axes[row, col].transAxes, ha="center")
-        axes[row, col].legend()
-
-
-    axes[2, 0].xaxis.label.set_visible(False)
-    axes[1, 0].xaxis.label.set_visible(False) 
-    axes[0, 0].xaxis.label.set_visible(False)
-    axes[1, 1].xaxis.label.set_visible(False)   
-
-    # Adjust layout
-    plt.tight_layout()
-=======
             sns.kdeplot(data[:, axis], color=colors[i], linestyle=linestyles[axis], ax=axes[row, col], label=f"{axs[axis]}-Axis",)
         axes[row, col].set_xlabel("SNR (dB)", fontsize=16)
         axes[row, col].set_ylabel("Density", fontsize=16)
@@ -262,7 +230,6 @@
     labels = [f"{axis}-Axis" for axis in axs]
     fig.legend(lines, labels, loc='lower center', fontsize=16, ncol=3, bbox_to_anchor=(0.5, -0.02))
 
->>>>>>> cd093c8a
     plt.subplots_adjust(top=0.9)
 
     # Show the plot
